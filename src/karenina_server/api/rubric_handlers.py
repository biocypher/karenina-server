--- conflicted
+++ resolved
@@ -108,16 +108,6 @@
     This endpoint stores the rubric that will be used for evaluation.
     """
     try:
-<<<<<<< HEAD
-        # Validate rubric has at least one trait (LLM or manual)
-        if not rubric.traits and not rubric.manual_traits:
-            raise HTTPException(status_code=400, detail="Rubric must have at least one trait (LLM or manual)")
-
-        # Validate trait names are unique across both LLM and manual traits
-        llm_trait_names = [trait.name for trait in rubric.traits]
-        manual_trait_names = [trait.name for trait in rubric.manual_traits]
-        all_trait_names = llm_trait_names + manual_trait_names
-=======
         # Validate rubric has at least one trait (LLM, regex, callable, or metric)
         if (
             not rubric.llm_traits
@@ -135,7 +125,6 @@
         callable_trait_names = [trait.name for trait in (rubric.callable_traits or [])]
         metric_trait_names = [trait.name for trait in (rubric.metric_traits or [])]
         all_trait_names = llm_trait_names + regex_trait_names + callable_trait_names + metric_trait_names
->>>>>>> b6abf6b7
 
         if len(all_trait_names) != len(set(all_trait_names)):
             raise HTTPException(status_code=400, detail="Trait names must be unique across all trait types")
